from tqdm import tqdm
import torch
import numpy as np
import wandb
import os
import torch.nn.functional as F
from ignite.handlers.param_scheduler import (
    PiecewiseLinear,
    LinearCyclicalScheduler
)

from know_subnet.utils import mycycle
from know_subnet.metrics import ( 
    acc_func,
    hf_perp_func,
    sparsity_func,
    rank_prob_func
)
from know_subnet.lm.lm_utils import save_mask_scores
from know_subnet.lm.qwen import QwenLM

<<<<<<< HEAD
# def print_free_gpu_memory(device):
#     allocated = torch.cuda.memory_allocated(device) / 1024**2
#     reserved = torch.cuda.memory_reserved(device) / 1024**2
#     print(f"[GPU] Allocated: {allocated:.2f} MB | Reserved: {reserved:.2f} MB")
=======
from know_subnet.constants import PATH_DICT, DEEP_SEEK_MODEL
>>>>>>> 2cd23c6c

@torch.no_grad()
def test_mask(
        model, 
        dataset_loader, 
        lm_name,
        do_sparsity_calc=True,
        do_rank_calc=False, 
        accelerator=None,
        verbose=True
    ):
    """
    Runs through one epoch - all testing examples.
    """
    tot_loss = 0.0
    tot_top1_acc = 0.0
    tot_top5_acc = 0.0
    tot_top10_acc = 0.0
    tot_masked_tokens = 0
    tot_hf_perp = 0.0
    label_rank, label_prb = None, None
    gold_label_ranks, gold_label_prbs = [], []
    
    # Set up progress loop if verbose.
    test_loop = tqdm(enumerate(dataset_loader), desc='eval: ', leave=False, position=2) if verbose else enumerate(dataset_loader)
    model.eval()

    step = 0.0
    for i, batch in test_loop:
        # Extract and detach inputs.
        input_ids = batch['input_ids'].detach()
        attention_mask = batch['attention_mask'].detach()
        labels = batch['labels'].detach()
        mask = labels != -100
        
        # Move data to GPU if needed and not using accelerator.
        if accelerator is None:
            input_ids = input_ids.cuda()
            attention_mask = attention_mask.cuda()
            labels = labels.cuda()
        
        # Run model forward pass.
        output = model(input_ids, attention_mask=attention_mask, labels=labels)
        loss = output.loss.detach()
        logits = output.logits.detach()
        labels = labels.detach()
        mask = mask.detach()
        if accelerator is None:
            loss = output.loss.cpu()
            logits = output.logits.cpu()
            labels = labels.cpu()
            mask = mask.cpu()

        # If using accelerator, gather the outputs.
        if accelerator is not None:
            loss = accelerator.gather(loss)
            loss = torch.mean(loss)
            logits = accelerator.gather(logits)
            labels = accelerator.gather(labels)
            mask = accelerator.gather(mask)

        # Adjust outputs for autoregressive model by shifting.
        logits = logits[..., :-1, :].contiguous()
        labels = labels[..., 1:].contiguous()
        mask = mask[..., 1:].contiguous()
        
        # print_free_gpu_memory(device=accelerator.device)
        # Compute metrics.
        top1_acc, top5_acc, top10_acc, num_masked_tokens = acc_func(logits, labels, mask)
        hf_perp = hf_perp_func(loss)
        if do_rank_calc:
            label_rank, label_prb = rank_prob_func(logits, labels, mask)
        
        # Accumulate metrics.
        tot_loss += loss
        tot_top1_acc += top1_acc
        tot_top5_acc += top5_acc
        tot_top10_acc += top10_acc
        tot_masked_tokens += num_masked_tokens
        tot_hf_perp += hf_perp
        if do_rank_calc:
            gold_label_ranks.append(label_rank)
            gold_label_prbs.append(label_prb)

        step += 1
    
    # Compute average metrics.
    avg_loss = tot_loss / step
    avg_hf_perp = tot_hf_perp / step
    avg_top1 = tot_top1_acc / tot_masked_tokens
    avg_top5 = tot_top5_acc / tot_masked_tokens
    avg_top10 = tot_top10_acc / tot_masked_tokens
    
    metric_dict = {
        "loss": avg_loss,
        "top1acc": avg_top1,
        "top5acc": avg_top5,
        "top10acc": avg_top10,
        "ppl": avg_hf_perp
    }

    if do_sparsity_calc:
        if accelerator is None:
            sparsity_stats_dict = sparsity_func(model, lm_name=lm_name)
        else:
            sparsity_stats_dict = sparsity_func(accelerator.unwrap_model(model), lm_name=lm_name)
        metric_dict.update(sparsity_stats_dict)

    if do_rank_calc:
        metric_dict.update({
            "gold_rank": torch.cat(gold_label_ranks, dim=0), 
            "gold_prb": torch.cat(gold_label_prbs, dim=0)
        })
    
    return metric_dict

@torch.no_grad()
def zeroshot_log_loop(
    model,
    targetkg_val_loader,
    controllm_val_loader,
    controlkg_val_loader,
    lm_name,
    epoch=0,
    step=0,
    processed=0,
    accelerator=None,
    verbose=True
):
    model.eval()
    
    log_dict = {
        'epoch': epoch,
        'step': step,
        'processed': processed
    }
    
    # Define the loaders and their corresponding prefixes.
    loaders_and_prefixes = [
        (targetkg_val_loader, 'targetkg'),
        (controlkg_val_loader, 'controlkg'),
        (controllm_val_loader, 'controllm')
    ]
    
    # Process each validation loader.
    for loader, prefix in loaders_and_prefixes:
        metric_dict = test_mask(
            model=model,
            dataset_loader=loader,
            lm_name=lm_name,
            do_sparsity_calc=False,
            do_rank_calc=False,
            accelerator=accelerator,
            verbose=verbose
        )
        
        # Prefix the keys and update the log dictionary.
        prefixed_metrics = {f"{prefix}-{k}": v for k, v in metric_dict.items()}
        log_dict.update(prefixed_metrics)
    
    # Log the results.
    if accelerator is None:
        wandb.log(log_dict)
    else:
        accelerator.log(log_dict)

    return log_dict

def train_log(
        args,
        epoch,
        step,
        processed,
        expression_loss,
        controllm_loss, 
        controlkg_loss,
        targetkg_loss,
        clr_combined_loss,
        clr_params,
        lr_ratio,
        reg,
        lambda_reg,
        optimizer,
        accelerator
    ):
    lambda_expression_log = None if expression_loss is None else clr_params.param_groups["lambda_targetkg_expression"] * expression_loss 
    lambda_reg_log = None if reg is None else lambda_reg * reg 
    lambda_inverse_controllm_log = None if controllm_loss is None else clr_params.param_groups["lambda_inverse_mask_controllm"] * controllm_loss
    lambda_inverse_controlkg_log = None if controlkg_loss is None else clr_params.param_groups["lambda_inverse_mask_controlkg"] * controlkg_loss
    lambda_inverse_targetkg_log = None if targetkg_loss is None else clr_params.param_groups["lambda_inverse_mask_targetkg"] * targetkg_loss
    all_combined = None
    if lambda_reg_log is None and clr_combined_loss is not None:
        all_combined = clr_combined_loss
    elif lambda_reg_log is not None and clr_combined_loss is None:
        all_combined = lambda_reg_log
    else:
        all_combined = lambda_reg_log + clr_combined_loss

    log_dict = {
        'epoch': epoch,
        'step': step,
        'processed': processed,
        'train/lr_ratio': lr_ratio
    }

    log_dict.update({
        'train/reg_val': reg,
        'train/lambda_reg': lambda_reg,
        'train/lambda_reg_*_reg_val': lambda_reg_log
    })
    
    for param_group in optimizer.param_groups:
        if param_group['name'] == 'mask':
            log_dict['train/lr'] = param_group['lr']
    log_dict.update(clr_params.param_groups)

    log_dict.update({
        'train/expression_loss': expression_loss,
        'train/lambda_*_expression_loss': lambda_expression_log,
        #
        'train/inverse_controlkg_train_loss': controlkg_loss,
        'train/lambda_*_inverse_controlkg_train_loss': lambda_inverse_controlkg_log,
        #
        'train/inverse_controllm_train_loss': controllm_loss,
        'train/lambda_*_inverse_controllm_train_loss': lambda_inverse_controllm_log,
        #
        'train/inverse_targetkg_train_loss': targetkg_loss,
        'train/lambda_*_inverse_targetkg_train_loss': lambda_inverse_targetkg_log,
        #
        'train/clr_combined_loss': clr_combined_loss,
        'train/combined_loss_with_reg': all_combined
    })
    
    return log_dict

@torch.no_grad()
def validation_log_loop(
    args,
    model,
    log_dict,
    targetkg_val_loader,
    controllm_val_loader,
    controlkg_val_loader,
    accelerator
):
    model.eval()

    # 1) Define the three validation passes.
    loaders_and_prefixes = [
        ("targetkg-",    targetkg_val_loader, True),
        ("controllm-",   controllm_val_loader, False),
        ("controlkg-",   controlkg_val_loader, False),
    ]

    # 2) Run the normal passes
    for prefix, loader, do_sparsity in loaders_and_prefixes:
        prefix = f"val/{prefix}"
        metrics = test_mask(
            model=model,
            dataset_loader=loader,
            lm_name=DEEP_SEEK_MODEL,
            do_sparsity_calc=do_sparsity,
            accelerator=accelerator
        )
        metrics = {prefix + k: v for k, v in metrics.items()}
        log_dict.update(metrics)

    # 3) If any of the include_* flags is set, run inverse-mask passes
    if (
        args.include_controllm_loss
        or args.include_controlkg_loss
        or args.include_targetkg_suppression_loss
    ):
        # flip on inverse mask
        if accelerator is None:
            model.set_is_inverse_mask(is_inverse_mask=True)
        else:
            accelerator.unwrap_model(model).set_is_inverse_mask(is_inverse_mask=True)

        # run the same three jobs, but with an "inverse-" prefix on each
        for prefix, loader, do_sparsity in loaders_and_prefixes:
            inv_prefix = f"val/inverse-{prefix}"
            metrics = test_mask(
                model=model,
                dataset_loader=loader,
                lm_name=DEEP_SEEK_MODEL,
                do_sparsity_calc=do_sparsity,
                accelerator=accelerator
            )
            metrics = {inv_prefix + k: v for k, v in metrics.items()}
            log_dict.update(metrics)

        # flip back
        if accelerator is None:
            model.set_is_inverse_mask(is_inverse_mask=False)
        else:
            accelerator.unwrap_model(model).set_is_inverse_mask(is_inverse_mask=False)

    return log_dict


class ContrastiveParameters():
    def __init__(
        self,
        lambda_targetkg_expression,
        lambda_inverse_mask_controllm,
        lambda_inverse_mask_controlkg,
        lambda_inverse_mask_targetkg,
        lambda_reg
    ):
        self.param_groups = {
            "lambda_targetkg_expression":  lambda_targetkg_expression,
            "lambda_inverse_mask_controllm": lambda_inverse_mask_controllm,
            "lambda_inverse_mask_controlkg": lambda_inverse_mask_controlkg,
            "lambda_inverse_mask_targetkg": lambda_inverse_mask_targetkg,
            "lambda_reg": lambda_reg
        }
        self.schedule_lists = {
            "lambda_targetkg_expression":  [],
            "lambda_inverse_mask_controllm": [],
            "lambda_inverse_mask_controlkg": [],
            "lambda_inverse_mask_targetkg": [],
            "lambda_reg": []
        }
        self.timestamp = -1

    def step(self):
        self.timestamp += 1
        for k in self.param_groups.keys():
            self.param_groups[k] = self.schedule_lists[k][self.timestamp]

def set_clr_scheduler(args, accelerator):
    clr_params = ContrastiveParameters(
        lambda_targetkg_expression=args.lambda_targetkg_expression,
        lambda_inverse_mask_controllm=args.lambda_targetkg_expression,
        lambda_inverse_mask_controlkg=args.lambda_targetkg_expression,
        lambda_inverse_mask_targetkg=args.lambda_targetkg_expression,
        lambda_reg=args.lambda_reg_init
    )

    if args.lambda_scheduler not in ["constant", "piecewise1", "piecewise2", "piecewise3equal", "linearcyclical1", "linearcyclical2", "linearcyclical3equal"]:
        accelerator.print("No CLR scheduler was picked. Defaulting to constant.")
        args.lambda_scheduler = "constant"

    if args.lambda_scheduler == "constant": # in this case set the lambda args to be the same
        clr_params.schedule_lists["lambda_targetkg_expression"] = [args.lambda_targetkg_expression] * args.train_epoch
        clr_params.schedule_lists["lambda_inverse_mask_controllm"] = [args.lambda_inverse_mask_controllm] * args.train_epoch
        clr_params.schedule_lists["lambda_inverse_mask_controlkg"] = [args.lambda_inverse_mask_controlkg] * args.train_epoch
        clr_params.schedule_lists["lambda_inverse_mask_targetkg"] = [args.lambda_inverse_mask_targetkg] * args.train_epoch

    # elif args.lambda_scheduler == "piecewise1":
    #     milestone1epoch = 1
    #     milestone2epoch = int((1.0 * args.train_epoch) / 4.0)
    #     milestone3epoch = int((2.0 * args.train_epoch) / 4.0)
    #     milestone4epoch = args.train_epoch

    #     milestones_values = [(milestone1epoch, 1.0), (milestone2epoch, 0.8), (milestone3epoch, 0.5), (milestone4epoch, 0.5)]
    #     param_values = np.array(PiecewiseLinear.simulate_values(
    #         num_events=args.train_epoch,
    #         optimizer=clr_params, 
    #         param_name="lambda_targetkg_expression", 
    #         milestones_values=milestones_values
    #     ))[:,1]
    #     inverse_mask_param_values = [(1 - l) * (1.0/3) for l in param_values]
    #     clr_params.schedule_lists["lambda_targetkg_expression"] = param_values
    #     clr_params.schedule_lists["lambda_inverse_mask_controllm"]  = inverse_mask_param_values
    #     clr_params.schedule_lists["lambda_inverse_mask_controlkg"] = inverse_mask_param_values
    #     clr_params.schedule_lists["lambda_inverse_mask_targetkg"] = inverse_mask_param_values
    
    # elif args.lambda_scheduler == "piecewise2":
    #     milestone1epoch = 1
    #     milestone2epoch = int((1.0 * args.train_epoch) / 4.0)
    #     milestone3epoch = int((2.0 * args.train_epoch) / 4.0)
    #     milestone4epoch = args.train_epoch

    #     milestones_values = [(milestone1epoch, 1.0), (milestone2epoch, 0.8), (milestone3epoch, 0.5), (milestone4epoch, 0.5)]
    #     param_values = np.array(PiecewiseLinear.simulate_values(
    #         num_events=args.train_epoch,
    #         optimizer=clr_params, 
    #         param_name="lambda_targetkg_expression", 
    #         milestones_values=milestones_values
    #     ))[:,1]
    #     mask_param_values = [1 - l for l in param_values]
    #     inverse_mask_param_values = [l * (1.0/3) for l in param_values]
    #     clr_params.schedule_lists["lambda_targetkg_expression"] = mask_param_values
    #     clr_params.schedule_lists["lambda_inverse_mask_controllm"] = inverse_mask_param_values 
    #     clr_params.schedule_lists["lambda_inverse_mask_controlkg"] = inverse_mask_param_values
    #     clr_params.schedule_lists["lambda_inverse_mask_targetkg"] = inverse_mask_param_values

    # elif args.lambda_scheduler == "piecewise2.5":
    #     milestone1epoch = 1
    #     milestone2epoch = int((1.0 * args.train_epoch) / 4.0)
    #     milestone3epoch = int((2.0 * args.train_epoch) / 4.0)
    #     milestone4epoch = int((5.0 * args.train_epoch) / 8.0)
    #     milestone5epoch = int((3.0 * args.train_epoch) / 4.0)
    #     milestone6epoch = args.train_epoch

    #     milestones_values = [(milestone1epoch, 1.0), (milestone2epoch, 0.8), (milestone3epoch, 0.5), (milestone4epoch, 0.25), (milestone5epoch, 0.5), (milestone6epoch, 0.5)]
    #     param_values = np.array(PiecewiseLinear.simulate_values(
    #         num_events=args.train_epoch,
    #         optimizer=clr_params, 
    #         param_name="lambda_targetkg_expression", 
    #         milestones_values=milestones_values
    #     ))[:,1]
    #     mask_param_values = [(1 - l) * 0.5 for l in param_values]
    #     inverse_mask_param_values = [l * 0.5 for l in param_values]
    #     #
    #     clr_params.schedule_lists["lambda_targetkg_expression"] = mask_param_values
    #     clr_params.schedule_lists["lambda_inverse_mask_targetkg"] = mask_param_values
    #     #
    #     clr_params.schedule_lists["lambda_inverse_mask_controllm"] = inverse_mask_param_values 
    #     clr_params.schedule_lists["lambda_inverse_mask_controlkg"] = inverse_mask_param_values

    # elif args.lambda_scheduler == "piecewise3equal":
    #     milestone1epoch = 1
    #     milestone2epoch = int((2.0 * args.train_epoch) / 8.0)
    #     milestone3epoch = int((4.0 * args.train_epoch) / 8.0)
    #     milestone4epoch = args.train_epoch

    #     milestones_values = [(milestone1epoch, 1.0), (milestone2epoch, 0.8), (milestone3epoch, 0.5), (milestone4epoch, 0.5)]
    #     param_values = np.array(PiecewiseLinear.simulate_values(
    #         num_events=args.train_epoch,
    #         optimizer=clr_params, 
    #         param_name="lambda_targetkg_expression", 
    #         milestones_values=milestones_values
    #     ))[:,1]
    #     inverse_mask_param_values = [(1 - l) for l in param_values] # NOTE: difference is that the inverse mask losses are of equal importance as the other one
    #     clr_params.schedule_lists["lambda_targetkg_expression"] = param_values
    #     clr_params.schedule_lists["lambda_inverse_mask_controllm"]  = inverse_mask_param_values
    #     clr_params.schedule_lists["lambda_inverse_mask_controlkg"] = inverse_mask_param_values
    #     clr_params.schedule_lists["lambda_inverse_mask_targetkg"] = inverse_mask_param_values

    # elif args.lambda_scheduler == "linearcyclical1":
    #     # NOTE: Linearly adjusts param value to 'end_value' for a half-cycle, 
    #     #       then linearly adjusts it back to 'start_value' for a half-cycle.
    #     param_values = np.array(LinearCyclicalScheduler.simulate_values(
    #         num_events=args.train_epoch,
    #         optimizer=clr_params, 
    #         param_name="lambda_targetkg_expression",
    #         start_value=0.8,
    #         end_value=0.2,
    #         cycle_size=500, # NOTE: we could play with this
    #     ))[:,1]
    #     inverse_mask_param_values = [(1 - l) * (1.0/3) for l in param_values]
    #     clr_params.schedule_lists["lambda_targetkg_expression"] = param_values
    #     clr_params.schedule_lists["lambda_inverse_mask_controllm"]  = inverse_mask_param_values
    #     clr_params.schedule_lists["lambda_inverse_mask_controlkg"] = inverse_mask_param_values
    #     clr_params.schedule_lists["lambda_inverse_mask_targetkg"] = inverse_mask_param_values

    # elif args.lambda_scheduler == "linearcyclical2":
    #     # NOTE: Linearly adjusts param value to 'end_value' for a half-cycle, 
    #     #       then linearly adjusts it back to 'start_value' for a half-cycle.
    #     param_values = np.array(LinearCyclicalScheduler.simulate_values(
    #         num_events=args.train_epoch,
    #         optimizer=clr_params, 
    #         param_name="lambda_targetkg_expression",
    #         start_value=1.0,
    #         end_value=0.0,
    #         cycle_size=500, # NOTE: we could play with this
    #     ))[:,1]
    #     inverse_mask_param_values = [(1 - l) * (1.0/3) for l in param_values]
    #     clr_params.schedule_lists["lambda_targetkg_expression"] = param_values
    #     clr_params.schedule_lists["lambda_inverse_mask_controllm"]  = inverse_mask_param_values
    #     clr_params.schedule_lists["lambda_inverse_mask_controlkg"] = inverse_mask_param_values
    #     clr_params.schedule_lists["lambda_inverse_mask_targetkg"] = inverse_mask_param_values

    # elif args.lambda_scheduler == "linearcyclical3equal":
    #     # NOTE: Linearly adjusts param value to 'end_value' for a half-cycle, 
    #     #       then linearly adjusts it back to 'start_value' for a half-cycle.
    #     param_values = np.array(LinearCyclicalScheduler.simulate_values(
    #         num_events=args.train_epoch,
    #         optimizer=clr_params, 
    #         param_name="lambda_targetkg_expression",
    #         start_value=0.9,
    #         end_value=0.1,
    #         cycle_size=500, # NOTE: we could play with this
    #     ))[:,1]
    #     inverse_mask_param_values = [(1 - l) for l in param_values]
    #     clr_params.schedule_lists["lambda_targetkg_expression"] = param_values
    #     clr_params.schedule_lists["lambda_inverse_mask_controllm"]  = inverse_mask_param_values
    #     clr_params.schedule_lists["lambda_inverse_mask_controlkg"] = inverse_mask_param_values
    #     clr_params.schedule_lists["lambda_inverse_mask_targetkg"] = inverse_mask_param_values
    
    # regularization scheduler
    milestone1epoch = 1
    # milestone2epoch = int((1.0 * args.train_epoch) / 4.0)
    milestone3epoch = int((1.0 * args.train_epoch) / 2.0)
    # milestone3epoch = int((3.0 * args.train_epoch) / 4.0)
    milestone4epoch = args.train_epoch
    milestones_values = [
        (milestone1epoch, args.lambda_reg_init),
        # (milestone2epoch, args.lambda_reg_init), 
        # (milestone3epoch, args.lambda_reg_final), 
        (milestone3epoch, args.lambda_reg_init), 
        (milestone4epoch, args.lambda_reg_final)
    ]
    clr_params.schedule_lists["lambda_reg"] = np.array(PiecewiseLinear.simulate_values(
        num_events=args.train_epoch,
        optimizer=clr_params, 
        param_name="lambda_reg", 
        milestones_values=milestones_values
    ))[:,1]
    
    return clr_params


def initialize_training_components(
        args, 
        model, 
        targetkg_train_loader, 
        targetkg_val_loader,
        controlkg_train_loader, 
        controlkg_val_loader,
        controllm_train_loader, 
        controllm_val_loader,
        accelerator
    ):
    # 0) Print hyperparameters
    if args.verbose:
        accelerator.print("lambda_reg_init: {}, lambda_reg_final: {}".format(
            args.lambda_reg_init, args.lambda_reg_final))
        accelerator.print("lr_base: {}, mask_lr_base: {}, lr_warmup_frac: {}, epochs: {}, batch_size: {}".format(
            args.lr, args.mask_lr, args.lr_warmup_frac, args.train_epoch, args.train_batch_size))
    
    # 1) Prepare (for accelerate) the model
    model = accelerator.prepare(model)
    
    # 2) Group parameters for different learning rates if need be
    mask_params = [p for n, p in model.named_parameters() if 'mask_score' in n and p.requires_grad]
    model_params = [p for n, p in model.named_parameters() if 'mask_score' not in n and p.requires_grad]
    accelerator.print("Mask params are trainable: ", len(mask_params) != 0)
    assert len(mask_params) != 0
    accelerator.print("Model params are frozen: ", len(model_params) == 0)
    assert len(model_params) == 0

    # 3) Setup the optimizer
    optimizer = torch.optim.Adam([
        {'params': mask_params, 'lr': args.mask_lr, 'name': 'mask'},
        ], 
        lr = args.mask_lr)

    # 4) Setup the learning rate scheduler
    total_warmup_steps =  len(targetkg_train_loader) * args.train_epoch * args.lr_warmup_frac
    lr_scheduler  = torch.optim.lr_scheduler.LinearLR(
        optimizer, start_factor=1e-10, end_factor=1.0, 
        total_iters=total_warmup_steps, last_epoch=-1)

    # 5) Setup KL Div Loss
    # NOTE: log_target=False means that 
    #       - input logits should be log_softmax-ed
    #       - target logits should be softmax-ed
    kl_loss = torch.nn.KLDivLoss(size_average=None, reduce=None, reduction='batchmean', log_target=False)

    # 6) Create schedulers for multi-objective loss lambda weighing
    clr_params = set_clr_scheduler(args, accelerator)

    # 7) Prepare (for accelerate) optimizer + lr scheduler + loss lambda scheduler
    optimizer, lr_scheduler, clr_params = accelerator.prepare(
        optimizer, lr_scheduler, clr_params)
    
    # 8) Prepare (for accelerate) dataloaders
    if accelerator is not None:
        targetkg_train_loader, targetkg_val_loader, \
            controlkg_train_loader, controlkg_val_loader, \
            controllm_train_loader, controllm_val_loader = accelerator.prepare(
                targetkg_train_loader, targetkg_val_loader, \
                controlkg_train_loader, controlkg_val_loader, \
                controllm_train_loader, controllm_val_loader
            )
    
    # 9) Create original model as KL div reference
    full_model = QwenLM(
        use_dropout=False,
        lm_name=args.lm
    )

    full_model.freeze_params(exclude_name_list=[], verbose=False)
    full_model.eval()
    full_model = accelerator.prepare_model(full_model, evaluation_mode=True)
            
    return (
        model, 
        full_model,
        optimizer, 
        lr_scheduler, 
        kl_loss, 
        clr_params, 
        mask_params,
        targetkg_train_loader, 
        targetkg_val_loader, 
        controlkg_train_loader,
        controlkg_val_loader,
        controllm_train_loader,
        controllm_val_loader
    )

def compute_controllm_loss(
        model, 
        full_model, 
        controllm_loop, 
        kl_loss
    ):
    batch = next(controllm_loop)
    lm_input_ids = batch['input_ids']
    lm_attention_mask = batch['attention_mask']
    lm_labels = batch['labels']
    # lm_mask = lm_labels != -100 # NOTE: complete chunks, don't need masking
    
    # Get output from mask
    controllm_output = model(lm_input_ids, attention_mask=lm_attention_mask, labels=lm_labels)
    controllm_logits = controllm_output.logits
    controllm_logits = controllm_logits.reshape(-1, controllm_logits.shape[-1])
    del controllm_output

    # Get output from original model
    with torch.no_grad():
        lm_input_ids = lm_input_ids.detach()
        lm_attention_mask = lm_attention_mask.detach()
        lm_labels = lm_labels.detach()
        full_controllm_output = full_model(lm_input_ids, attention_mask=lm_attention_mask, labels=lm_labels)
        full_controllm_logits = full_controllm_output.logits.detach()
        full_controllm_logits = full_controllm_logits.reshape(-1, full_controllm_logits.shape[-1])
        del full_controllm_output
    
    # KL loss
    print(model)
    print(full_model)
    controllm_loss = kl_loss(
        input = F.log_softmax(controllm_logits, dim=-1),
        target = F.softmax(full_controllm_logits, dim=-1)
    )
    del controllm_logits
    del full_controllm_logits
    del batch
    del lm_input_ids
    del lm_attention_mask
    del lm_labels
    
    return controllm_loss

def compute_controlkg_loss(
        model, 
        full_model, 
        controlkg_loop, 
        kl_loss
    ):
    batch = next(controlkg_loop)
    controlkg_input_ids = batch['input_ids']
    controlkg_attention_mask = batch['attention_mask']
    controlkg_labels = batch['labels']
    controlkg_mask = controlkg_labels != -100
    
    # Get output from mask
    controlkg_output = model(controlkg_input_ids, attention_mask=controlkg_attention_mask, labels=controlkg_labels)
    controlkg_logits = controlkg_output.logits
    controlkg_logits = controlkg_logits[controlkg_mask]

    # Get output from original model
    with torch.no_grad():
        controlkg_input_ids = controlkg_input_ids.detach()
        controlkg_attention_mask = controlkg_attention_mask.detach()
        controlkg_labels = controlkg_labels.detach()
        full_controlkg_output = full_model(controlkg_input_ids, attention_mask=controlkg_attention_mask, labels=controlkg_labels)
        full_controlkg_logits = full_controlkg_output.logits.detach()
        full_controlkg_logits = full_controlkg_logits[controlkg_mask]
        del full_controlkg_output
        
    # KL loss
    controlkg_loss = kl_loss(
        input = F.log_softmax(controlkg_logits, dim=-1),
        target = F.softmax(full_controlkg_logits, dim=-1)
    )
    del controlkg_logits
    del full_controlkg_logits
    del batch
    del controlkg_input_ids
    del controlkg_attention_mask
    del controlkg_labels
    
    return controlkg_loss


def combine_losses(accelerator, losses, clr_params, expression_loss=None):
    """
    losses: mapping from loss‐key (e.g. "controllm") to the raw Tensor.
    clr_params.param_groups must contain "lambda_inverse_mask_<key>"
    expression_loss: if not None, will log the masked‐target term
    """
    combined = torch.tensor(0.0, device=next(iter(losses.values())).device)
    sep = "-" * 40

    for key, loss in losses.items():
        lam = clr_params.param_groups[f"lambda_inverse_mask_{key}"]
        accelerator.print(f"Inverse {key.upper():<10} loss:", loss)
        accelerator.print(f"Lambda x Inverse {key.upper():<7} loss:", lam * loss)
        combined = combined + lam * loss
        accelerator.print(sep)

    if expression_loss is not None:
        lam_expr = clr_params.param_groups["lambda_targetkg_expression"]
        accelerator.print("Masked TARGETKG loss:", expression_loss)
        accelerator.print("Lambda x Masked TARGETKG loss:", lam_expr * expression_loss)
        combined = combined + lam_expr * expression_loss
        accelerator.print(sep)

    accelerator.print("Combined loss:", combined)
    accelerator.print(sep)
    return combined


def train_mask(
        args, 
        model, 
        targetkg_train_loader, 
        targetkg_val_loader,
        controlkg_train_loader=None, 
        controlkg_val_loader=None,
        controllm_train_loader=None, 
        controllm_val_loader=None,
        accelerator=None
    ):
    ############################################################################
    # 1) Setup: init training components + prepare with accelerate
    model, full_model, optimizer, lr_scheduler, \
        kl_loss, clr_params, mask_params, \
        targetkg_train_loader, targetkg_val_loader, \
        controlkg_train_loader, controlkg_val_loader, \
        controllm_train_loader, controllm_val_loader = initialize_training_components(
            args, 
            model, 
            targetkg_train_loader, 
            targetkg_val_loader,
            controlkg_train_loader, 
            controlkg_val_loader,
            controllm_train_loader, 
            controllm_val_loader,
            accelerator
        )
    
    ############################################################################
    # 2) Zeroshot eval: on init mask prior to updates
    log_dict = zeroshot_log_loop(
        model=model, 
        lm_name=args.lm,
        targetkg_val_loader=targetkg_val_loader,
        controllm_val_loader=controllm_val_loader,
        controlkg_val_loader=controlkg_val_loader,
        accelerator=accelerator,
        verbose=args.verbose
    )

    ############################################################################
    # 3) Initialize training vars
    step = 0.0
    processed = 0
    controllm_loss = None
    controlkg_loss = None
    targetkg_loss = None
    expression_loss = None
    clr_combined_loss = None
    sep = "-" * 40

    ############################################################################
    # 4) Make cycle iterators for controllm and controlkg loaders
    accelerator.free_memory()
    if args.verbose:
        epoch_loop = tqdm(range(1, args.train_epoch + 1), desc='epoch', leave=False, position=0)
    else:
        epoch_loop = range(1, args.train_epoch + 1)
    if args.include_controllm_loss:
        controllm_loop = mycycle(controllm_train_loader)
    if args.include_controlkg_loss:
        controlkg_loop = mycycle(controlkg_train_loader)    
    
    ############################################################################
    # 5) Main train loop
    for epoch in epoch_loop:
        train_loop = targetkg_train_loader
        clr_params.step()

        for batch in train_loop:
            accelerator.print("_" * 80)
            model.train()
            optimizer.zero_grad()

            input_ids = batch['input_ids']
            attention_mask = batch['attention_mask']
            labels = batch['labels']
            mask = labels != -100
            
            print(input_ids, labels, mask)
            
            uniform_kl_dist = batch['uniform_kl']
            batch_size = input_ids.shape[0]

            assert False

            ####################################################################
            # 1) Expression Loss
            if not args.exclude_targetkg_expression_loss:
                output = model(input_ids, attention_mask=attention_mask, labels=labels)
                expression_loss = output.loss
                del output
            
            ####################################################################
            # 2) Inverse Mask Losses 
            if any([args.include_controllm_loss,
                    args.include_controlkg_loss,
                    args.include_targetkg_suppression_loss]):
                # inverse the mask
                unwrapped_model = accelerator.unwrap_model(model)
                unwrapped_model.set_is_inverse_mask(is_inverse_mask=True)

                inverse_losses = {}
                
                # 2.1) ControlLM maintenance pass on inverse mask
                if args.include_controllm_loss:
                    inverse_losses["controllm"] = compute_controllm_loss(
                        model, 
                        full_model, 
                        controllm_loop, 
                        kl_loss
                    )

                # 2.2) ControlKG maintenance pass on inverse mask
                if args.include_controlkg_loss:
                    inverse_losses["controlkg"] = compute_controlkg_loss(
                        model, 
                        full_model, 
                        controlkg_loop, 
                        kl_loss
                    )

                # 2.3) TargetKG suppression pass on inverse mask
                if args.include_targetkg_suppression_loss:
                    targetkg_output = model(input_ids, attention_mask=attention_mask, labels=labels)
                    targetkg_loss = None
                    targetkg_logits = targetkg_output.logits
                    log_probs = F.log_softmax(targetkg_logits, dim=-1)
                    masked_log_probs = log_probs[mask]
                    
                    # KL loss with uniform distribution
                    inverse_losses["targetkg"] = kl_loss(
                        input = masked_log_probs,
                        target = uniform_kl_dist
                    )
                    del targetkg_output
                    del targetkg_logits
                    del input_ids
                    del attention_mask
                    del labels

                # set mask back to normal
                unwrapped_model.set_is_inverse_mask(is_inverse_mask=False)
                
                clr_combined_loss = combine_losses(
                    accelerator, 
                    inverse_losses, 
                    clr_params, 
                    expression_loss if not args.exclude_targetkg_expression_loss else None
                )
                
                # backward pass on combined loss
                accelerator.backward(clr_combined_loss)
                
            else:
                if not args.exclude_targetkg_expression_loss:
                    lam_expr = clr_params.param_groups["lambda_targetkg_expression"]
                    accelerator.print("Masked TARGETKG loss:", expression_loss)
                    accelerator.print("Lambda x Masked TARGETKG loss:", lam_expr * expression_loss)
                    accelerator.print(sep)
                    # backward pass only on expression loss
                    accelerator.backward(lam_expr * expression_loss)
                
            ####################################################################
            # 3) Sparsity Regularization Loss
            reg = accelerator.unwrap_model(model).compute_total_regularizer()
            lam_reg = clr_params.param_groups["lambda_reg"]
            accelerator.print("Sparsity Reg:".ljust(15), reg)
            accelerator.print("Lambda x Sparsity Reg:".ljust(15), lam_reg * reg)
            accelerator.print(sep)
            # backward pass only on sparsity regularization loss
            accelerator.backward(lam_reg * reg)

            ####################################################################
            # 4) Grad norm + Step on schedulers and optimizers
            mask_grad_norm = None
            mask_grad_norm = accelerator.clip_grad_norm_(mask_params, np.inf)
            accelerator.print("mask grad norm is: ", mask_grad_norm)
            
            optimizer.step()
            lr_scheduler.step()
            step += 1
            processed += batch_size

            ####################################################################
            # 5) Log all metrics
            
            # detach all losses for logging
            expression_loss = expression_loss if expression_loss is None else expression_loss.detach()
            targetkg_loss = None if targetkg_loss is None else targetkg_loss.detach()
            controlkg_loss = None if controlkg_loss is None else controlkg_loss.detach()
            controllm_loss = None if controllm_loss is None else controllm_loss.detach()
            clr_combined_loss = None if clr_combined_loss is None else clr_combined_loss.detach()
            reg = None if reg is None else reg.detach()

            # convert to Python numbers for logging
            expression_loss_log = expression_loss if expression_loss is None else expression_loss.item()
            targetkg_loss_log = None if targetkg_loss is None else targetkg_loss.item()
            controlkg_loss_log = None if controlkg_loss is None else controlkg_loss.item()
            controllm_loss_log = None if controllm_loss is None else controllm_loss.item()
            clr_combined_loss_log = None if clr_combined_loss is None else clr_combined_loss.item()
            reg_log = None if reg is None else reg.item()

            # do logging or checkpointing
            do_eval = (step == 1) or (step % args.log_step == 0)
            train_log_dict = train_log(
                args=args, 
                epoch=epoch, 
                step=step, 
                processed=processed, 
                expression_loss=expression_loss_log,
                controllm_loss=controllm_loss_log, 
                controlkg_loss=controlkg_loss_log,
                targetkg_loss=targetkg_loss_log,
                clr_combined_loss=clr_combined_loss_log,
                clr_params=clr_params,
                lr_ratio=0.0,
                reg=reg_log,
                lambda_reg=clr_params.param_groups["lambda_reg"],
                optimizer=optimizer,
                accelerator=accelerator
            )
            
            if not do_eval:
                accelerator.log(train_log_dict)
            else:
                log_dict = validation_log_loop(
                    args=args,
                    model=model, 
                    log_dict=train_log_dict,
                    targetkg_val_loader=targetkg_val_loader,
                    controllm_val_loader=controllm_val_loader,
                    controlkg_val_loader=controlkg_val_loader,
                    accelerator=accelerator
                )
                accelerator.log(log_dict)
                # checkpointing
                # NOTE: keep in mind that step=epoch because our dataset is small so if it gets bigger you will have to change this statement
                if step % args.save_checkpoint_every == 0:
                    save_mask_scores(model, log_dict, os.path.join(args.exper_dir, 'checkpoints'), accelerator=accelerator)

    ############################################################################
    # 6) Final logging and checkpointing before finish
    train_log_dict = train_log(
        args=args, 
        epoch=epoch, 
        step=step, 
        processed=processed, 
        expression_loss=expression_loss_log,
        controllm_loss=controllm_loss_log, 
        controlkg_loss=controlkg_loss_log,
        targetkg_loss=targetkg_loss_log,
        clr_combined_loss=clr_combined_loss_log,
        clr_params=clr_params,
        lr_ratio=0.0,
        reg=reg_log,
        lambda_reg=clr_params.param_groups["lambda_reg"],
        optimizer=optimizer,
        accelerator=accelerator
    )
    log_dict = validation_log_loop(
        args=args,
        model=model, 
        log_dict=train_log_dict,
        targetkg_val_loader=targetkg_val_loader,
        controllm_val_loader=controllm_val_loader,
        controlkg_val_loader=controlkg_val_loader,
        accelerator=accelerator
    )
    save_mask_scores(model, log_dict, os.path.join(args.exper_dir, 'checkpoints'), accelerator=accelerator)
    
    return log_dict, model<|MERGE_RESOLUTION|>--- conflicted
+++ resolved
@@ -19,14 +19,7 @@
 from know_subnet.lm.lm_utils import save_mask_scores
 from know_subnet.lm.qwen import QwenLM
 
-<<<<<<< HEAD
-# def print_free_gpu_memory(device):
-#     allocated = torch.cuda.memory_allocated(device) / 1024**2
-#     reserved = torch.cuda.memory_reserved(device) / 1024**2
-#     print(f"[GPU] Allocated: {allocated:.2f} MB | Reserved: {reserved:.2f} MB")
-=======
 from know_subnet.constants import PATH_DICT, DEEP_SEEK_MODEL
->>>>>>> 2cd23c6c
 
 @torch.no_grad()
 def test_mask(
