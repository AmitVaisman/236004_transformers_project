--- conflicted
+++ resolved
@@ -54,35 +54,6 @@
         self.inputs_str = inputs
         self.labels_str = labels
         
-<<<<<<< HEAD
-        if lm.startswith("gpt") or lm.startswith("qwen"):
-            if lm.startswith("gpt"):
-                self.tokenizer = AutoTokenizer.from_pretrained(lm, fast=True)
-            else: # qwen2
-                lm_str = "Qwen/Qwen1.5-1.8B"  # or any valid Qwen2 model
-                self.tokenizer = Qwen2Tokenizer.from_pretrained(lm_str, trust_remote_code=True, fast=True)
-                
-            self.tokenizer.pad_token = self.tokenizer.eos_token
-
-            self.inputs = self.tokenizer(inputs, return_tensors='pt', padding=True, truncation=True)
-            self.labels = self.tokenizer(labels, return_tensors='pt', padding=True, truncation=True)["input_ids"]
-
-            # set all non-masked locs in labels ids to -100 so the cross entropy loss ignores it:
-            # https://discuss.huggingface.co/t/bertformaskedlm-s-loss-and-scores-how-the-loss-is-computed/607
-            # https://pytorch.org/docs/stable/generated/torch.nn.CrossEntropyLoss.html 
-            final_ids = [len(ids) for ids in self.tokenizer(inputs)["input_ids"]]
-            self.mask = torch.ones(self.labels.shape[0], self.labels.shape[1])
-            for row, idx in zip(self.mask, final_ids):
-                row[idx - 1] = 0
-            self.mask = self.mask == 1
-            self.labels[self.mask] = -100
-
-            self.is_controlkg = is_controlkg
-            if not self.is_controlkg:
-                self.uniform_kl_dist = create_uniform_dist(self.labels, lm)
-        else:
-            raise NotImplementedError(f"This dataset's tokenization has not been implemented for {lm}. Only GPT2 based models are supported.")
-=======
         self.tokenizer = AutoTokenizer.from_pretrained(lm, fast=True)
         self.tokenizer.pad_token = self.tokenizer.eos_token
 
@@ -102,7 +73,6 @@
         self.is_controlkg = is_controlkg
         if not self.is_controlkg:
             self.uniform_kl_dist = create_uniform_dist(self.labels, lm)
->>>>>>> 2cd23c6c
         
         inp_ids = self.inputs['input_ids']
 
@@ -160,11 +130,6 @@
     inputs = []
     labels = []
     for entry in fam_dict_list:
-<<<<<<< HEAD
-        # inputs.append(entry[f"best_{lm}_input"])
-        # labels.append(entry[f"best_{lm}_label"])
-=======
->>>>>>> 2cd23c6c
         inputs.append(entry[f"best_gpt2_input"])
         labels.append(entry[f"best_gpt2_label"])
     
@@ -234,11 +199,6 @@
     inputs = []
     labels = []
     for entry in train_fam_dict_list:
-<<<<<<< HEAD
-        # inputs.append(entry[f"best_{lm}_input"])
-        # labels.append(entry[f"best_{lm}_label"])
-=======
->>>>>>> 2cd23c6c
         inputs.append(entry[f"best_gpt2_input"])
         labels.append(entry[f"best_gpt2_label"])
     
@@ -262,11 +222,6 @@
     inputs = []
     labels = []
     for entry in val_fam_dict_list:
-<<<<<<< HEAD
-        # inputs.append(entry[f"best_{lm}_input"])
-        # labels.append(entry[f"best_{lm}_label"])
-=======
->>>>>>> 2cd23c6c
         inputs.append(entry[f"best_gpt2_input"])
         labels.append(entry[f"best_gpt2_label"])
 
