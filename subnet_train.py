--- conflicted
+++ resolved
@@ -32,17 +32,9 @@
     zeroshot_log_loop
 )
 
-<<<<<<< HEAD
-# import torch
-# def print_free_gpu_memory(device):
-#     allocated = torch.cuda.memory_allocated(device) / 1024**2
-#     reserved = torch.cuda.memory_reserved(device) / 1024**2
-#     print(f"[GPU] Allocated: {allocated:.2f} MB | Reserved: {reserved:.2f} MB")
-=======
 import warnings
 warnings.simplefilter("always")
 warnings.filterwarnings("error")
->>>>>>> 2cd23c6c
 
 def data_loading(args, accelerator=None):
     if args.verbose:
